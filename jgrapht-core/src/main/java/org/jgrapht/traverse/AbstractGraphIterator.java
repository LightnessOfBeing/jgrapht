--- conflicted
+++ resolved
@@ -19,6 +19,7 @@
 
 import java.util.*;
 
+import org.jgrapht.*;
 import org.jgrapht.event.*;
 
 /**
@@ -40,12 +41,10 @@
     // so that subclasses can use it as a fast check to see if
     // event firing calls can be skipped.
     protected int nListeners = 0;
-<<<<<<< HEAD
 
     protected final FlyweightEdgeEvent<V, E> reusableEdgeEvent;
     protected final FlyweightVertexEvent<V> reusableVertexEvent;
     protected final Graph<V, E> graph;
-    protected final Specifics<V, E> specifics;
     protected boolean crossComponentTraversal;
     protected boolean reuseEvents;
 
@@ -57,7 +56,6 @@
     public AbstractGraphIterator(Graph<V, E> graph)
     {
         this.graph = Objects.requireNonNull(graph, "graph must not be null");
-        this.specifics = createGraphSpecifics(graph);
         this.reusableEdgeEvent = new FlyweightEdgeEvent<>(this, null);
         this.reusableVertexEvent = new FlyweightVertexEvent<>(this, null);
         this.crossComponentTraversal = true;
@@ -73,12 +71,6 @@
     {
         return graph;
     }
-=======
-    // TODO: support ConcurrentModificationException if graph modified
-    // during iteration.
-    protected FlyweightEdgeEvent<V, E> reusableEdgeEvent;
-    protected FlyweightVertexEvent<V> reusableVertexEvent;
->>>>>>> f48a5e79
 
     /**
      * Sets the cross component traversal flag - indicates whether to traverse the graph across
@@ -293,117 +285,6 @@
         }
     }
 
-<<<<<<< HEAD
-    // -------------------------------------------------------------------------
-    /**
-     * Creates directed/undirected graph specifics according to the provided graph -
-     * directed/undirected, respectively.
-     * 
-     * @param g the graph to create specifics for
-     *
-     * @return the created specifics
-     */
-    static <V, E> Specifics<V, E> createGraphSpecifics(Graph<V, E> g)
-    {
-        if (g instanceof DirectedGraph<?, ?>) {
-            return new DirectedSpecifics<>((DirectedGraph<V, E>) g);
-        } else {
-            return new UndirectedSpecifics<>(g);
-        }
-    }
-
-    /**
-     * Provides unified interface for operations that are different in directed graphs and in
-     * undirected graphs.
-     */
-    abstract static class Specifics<VV, EE>
-    {
-        /**
-         * Returns the edges outgoing from the specified vertex in case of directed graph, and the
-         * edge touching the specified vertex in case of undirected graph.
-         *
-         * @param vertex the vertex whose outgoing edges are to be returned.
-         *
-         * @return the edges outgoing from the specified vertex in case of directed graph, and the
-         *         edge touching the specified vertex in case of undirected graph.
-         */
-        public abstract Set<? extends EE> edgesOf(VV vertex);
-
-        /**
-         * Returns the edges incoming from the specified vertex in case of directed graph, and the
-         * edge touching the specified vertex in case of undirected graph.
-         *
-         * @param vertex the vertex whose incoming edges are to be returned.
-         *
-         * @return the edges incoming from the specified vertex in case of directed graph, and the
-         *         edge touching the specified vertex in case of undirected graph.
-         */
-        public abstract Set<? extends EE> incomingEdgesOf(VV vertex);
-    }
-
-    /**
-     * An implementation of {@link Specifics} for a directed graph.
-     */
-    static class DirectedSpecifics<VV, EE>
-        extends Specifics<VV, EE>
-    {
-        private DirectedGraph<VV, EE> graph;
-
-        /**
-         * Creates a new DirectedSpecifics object.
-         *
-         * @param g the graph for which this specifics object to be created.
-         */
-        public DirectedSpecifics(DirectedGraph<VV, EE> g)
-        {
-            graph = g;
-        }
-
-        @Override
-        public Set<? extends EE> edgesOf(VV vertex)
-        {
-            return graph.outgoingEdgesOf(vertex);
-        }
-
-        @Override
-        public Set<? extends EE> incomingEdgesOf(VV vertex)
-        {
-            return graph.incomingEdgesOf(vertex);
-        }
-    }
-
-    /**
-     * An implementation of {@link Specifics} in which edge direction (if any) is ignored.
-     */
-    static class UndirectedSpecifics<VV, EE>
-        extends Specifics<VV, EE>
-    {
-        private Graph<VV, EE> graph;
-
-        /**
-         * Creates a new UndirectedSpecifics object.
-         *
-         * @param g the graph for which this specifics object to be created.
-         */
-        public UndirectedSpecifics(Graph<VV, EE> g)
-        {
-            graph = g;
-        }
-
-        @Override
-        public Set<EE> edgesOf(VV vertex)
-        {
-            return graph.edgesOf(vertex);
-        }
-
-        @Override
-        public Set<EE> incomingEdgesOf(VV vertex)
-        {
-            return graph.edgesOf(vertex);
-        }
-    }
-=======
->>>>>>> f48a5e79
 }
 
 // End AbstractGraphIterator.java